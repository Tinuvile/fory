// Licensed to the Apache Software Foundation (ASF) under one
// or more contributor license agreements.  See the NOTICE file
// distributed with this work for additional information
// regarding copyright ownership.  The ASF licenses this file
// to you under the Apache License, Version 2.0 (the
// "License"); you may not use this file except in compliance
// with the License.  You may obtain a copy of the License at
//
//   http://www.apache.org/licenses/LICENSE-2.0
//
// Unless required by applicable law or agreed to in writing,
// software distributed under the License is distributed on an
// "AS IS" BASIS, WITHOUT WARRANTIES OR CONDITIONS OF ANY
// KIND, either express or implied.  See the License for the
// specific language governing permissions and limitations
// under the License.

use crate::error::Error;
use crate::resolver::context::{ReadContext, WriteContext};
use crate::resolver::type_resolver::TypeResolver;
use crate::serializer::{ForyDefault, Serializer};
use crate::types::RefFlag;
use std::sync::Arc;

impl<T: Serializer + ForyDefault + Send + Sync + 'static> Serializer for Arc<T> {
    fn fory_is_shared_ref() -> bool {
        true
    }

    fn fory_write(&self, context: &mut WriteContext, is_field: bool) -> Result<(), Error> {
        if !context
            .ref_writer
            .try_write_arc_ref(&mut context.writer, self)
        {
            T::fory_write_data(self.as_ref(), context, is_field)?
        };
        Ok(())
    }

    fn fory_write_data(&self, context: &mut WriteContext, is_field: bool) -> Result<(), Error> {
        // When Arc is nested inside another shared ref (like Rc<Arc<T>>),
        // the outer ref calls fory_write_data on the inner Arc.
        // We still need to track the Arc's own references here.
        self.fory_write(context, is_field)
    }

    fn fory_write_type_info(context: &mut WriteContext, is_field: bool) -> Result<(), Error> {
        T::fory_write_type_info(context, is_field)
    }

    fn fory_read(context: &mut ReadContext, is_field: bool) -> Result<Self, Error> {
        let ref_flag = context.ref_reader.read_ref_flag(&mut context.reader)?;

        Ok(match ref_flag {
            RefFlag::Null => Err(Error::InvalidRef("Arc cannot be null".into()))?,
            RefFlag::Ref => {
                let ref_id = context.ref_reader.read_ref_id(&mut context.reader)?;
                context
                    .ref_reader
                    .get_arc_ref::<T>(ref_id)
                    .ok_or(Error::InvalidData(
                        format!("Arc reference {ref_id} not found").into(),
                    ))?
            }
            RefFlag::NotNullValue => {
                let inner = T::fory_read_data(context, is_field)?;
                Arc::new(inner)
            }
            RefFlag::RefValue => {
                let ref_id = context.ref_reader.reserve_ref_id();
                let inner = T::fory_read_data(context, is_field)?;
                let arc = Arc::new(inner);
                context.ref_reader.store_arc_ref_at(ref_id, arc.clone());
                arc
            }
        })
    }

<<<<<<< HEAD
    fn fory_read_into(fory: &Fory, context: &mut ReadContext, is_field: bool, output: &mut Self) -> Result<(), Error> {
        let ref_flag = context.ref_reader.read_ref_flag(&mut context.reader)?;

        match ref_flag {
            RefFlag::Null => Err(Error::InvalidRef("Arc cannot be null".into()))?,
            RefFlag::Ref => {
                let ref_id = context.ref_reader.read_ref_id(&mut context.reader)?;
                *output = context
                    .ref_reader
                    .get_arc_ref::<T>(ref_id)
                    .ok_or(Error::InvalidData(
                        format!("Arc reference {ref_id} not found").into(),
                    ))?;
                Ok(())
            }
            RefFlag::NotNullValue => {
                let mut inner = T::fory_default();
                T::fory_read_data_into(fory, context, is_field, &mut inner)?;
                *output = Arc::new(inner);
                Ok(())
            }
            RefFlag::RefValue => {
                let ref_id = context.ref_reader.reserve_ref_id();
                let mut inner = T::fory_default();
                T::fory_read_data_into(fory, context, is_field, &mut inner)?;
                *output = Arc::new(inner);
                context.ref_reader.store_arc_ref_at(ref_id, output.clone());
                Ok(())
            }
        }
    }

    fn fory_read_data(
        fory: &Fory,
        context: &mut ReadContext,
        is_field: bool,
    ) -> Result<Self, Error> {
=======
    fn fory_read_data(context: &mut ReadContext, is_field: bool) -> Result<Self, Error> {
>>>>>>> 00b24715
        // When Arc is nested inside another shared ref, fory_read_data is called.
        // Delegate to fory_read which handles ref tracking properly.
        Self::fory_read(context, is_field)
    }

<<<<<<< HEAD
    fn fory_read_data_into(fory: &Fory, context: &mut ReadContext, is_field: bool, output: &mut Self) -> Result<(), Error> {
        Self::fory_read_into(fory, context, is_field, output)
    }

    fn fory_read_type_info(
        fory: &Fory,
        context: &mut ReadContext,
        is_field: bool,
    ) -> Result<(), Error> {
        T::fory_read_type_info(fory, context, is_field)
=======
    fn fory_read_type_info(context: &mut ReadContext, is_field: bool) -> Result<(), Error> {
        T::fory_read_type_info(context, is_field)
>>>>>>> 00b24715
    }

    fn fory_reserved_space() -> usize {
        // Arc is a shared ref, so we just need space for the ref tracking
        // We don't recursively compute inner type's space to avoid infinite recursion
        4
    }

    fn fory_get_type_id(type_resolver: &TypeResolver) -> Result<u32, Error> {
        T::fory_get_type_id(type_resolver)
    }

    fn fory_type_id_dyn(&self, type_resolver: &TypeResolver) -> Result<u32, Error> {
        (**self).fory_type_id_dyn(type_resolver)
    }

    fn as_any(&self) -> &dyn std::any::Any {
        self
    }
}

impl<T: ForyDefault> ForyDefault for Arc<T> {
    fn fory_default() -> Self {
        Arc::new(T::fory_default())
    }
}<|MERGE_RESOLUTION|>--- conflicted
+++ resolved
@@ -76,8 +76,7 @@
         })
     }
 
-<<<<<<< HEAD
-    fn fory_read_into(fory: &Fory, context: &mut ReadContext, is_field: bool, output: &mut Self) -> Result<(), Error> {
+    fn fory_read_into(context: &mut ReadContext, is_field: bool, output: &mut Self) -> Result<(), Error> {
         let ref_flag = context.ref_reader.read_ref_flag(&mut context.reader)?;
 
         match ref_flag {
@@ -94,14 +93,14 @@
             }
             RefFlag::NotNullValue => {
                 let mut inner = T::fory_default();
-                T::fory_read_data_into(fory, context, is_field, &mut inner)?;
+                T::fory_read_data_into(context, is_field, &mut inner)?;
                 *output = Arc::new(inner);
                 Ok(())
             }
             RefFlag::RefValue => {
                 let ref_id = context.ref_reader.reserve_ref_id();
                 let mut inner = T::fory_default();
-                T::fory_read_data_into(fory, context, is_field, &mut inner)?;
+                T::fory_read_data_into(context, is_field, &mut inner)?;
                 *output = Arc::new(inner);
                 context.ref_reader.store_arc_ref_at(ref_id, output.clone());
                 Ok(())
@@ -110,33 +109,23 @@
     }
 
     fn fory_read_data(
-        fory: &Fory,
         context: &mut ReadContext,
         is_field: bool,
     ) -> Result<Self, Error> {
-=======
-    fn fory_read_data(context: &mut ReadContext, is_field: bool) -> Result<Self, Error> {
->>>>>>> 00b24715
         // When Arc is nested inside another shared ref, fory_read_data is called.
         // Delegate to fory_read which handles ref tracking properly.
         Self::fory_read(context, is_field)
     }
 
-<<<<<<< HEAD
-    fn fory_read_data_into(fory: &Fory, context: &mut ReadContext, is_field: bool, output: &mut Self) -> Result<(), Error> {
-        Self::fory_read_into(fory, context, is_field, output)
+    fn fory_read_data_into(context: &mut ReadContext, is_field: bool, output: &mut Self) -> Result<(), Error> {
+        Self::fory_read_into(context, is_field, output)
     }
 
     fn fory_read_type_info(
-        fory: &Fory,
         context: &mut ReadContext,
         is_field: bool,
     ) -> Result<(), Error> {
-        T::fory_read_type_info(fory, context, is_field)
-=======
-    fn fory_read_type_info(context: &mut ReadContext, is_field: bool) -> Result<(), Error> {
         T::fory_read_type_info(context, is_field)
->>>>>>> 00b24715
     }
 
     fn fory_reserved_space() -> usize {
