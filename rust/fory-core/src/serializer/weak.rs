--- conflicted
+++ resolved
@@ -373,8 +373,7 @@
         }
     }
 
-<<<<<<< HEAD
-    fn fory_read_into(fory: &Fory, context: &mut ReadContext, is_field: bool, output: &mut Self) -> Result<(), Error> {
+    fn fory_read_into(context: &mut ReadContext, is_field: bool, output: &mut Self) -> Result<(), Error> {
         let ref_flag = context.ref_reader.read_ref_flag(&mut context.reader)?;
 
         match ref_flag {
@@ -385,7 +384,7 @@
             RefFlag::RefValue => {
                 context.inc_depth()?;
                 let mut data = T::fory_default();
-                T::fory_read_data_into(fory, context, is_field, &mut data)?;
+                T::fory_read_data_into(context, is_field, &mut data)?;
                 context.dec_depth();
                 let rc = Rc::new(data);
                 let ref_id = context.ref_reader.store_rc_ref(rc);
@@ -419,36 +418,25 @@
     }
 
     fn fory_read_data(
-        fory: &Fory,
         context: &mut ReadContext,
         is_field: bool,
     ) -> Result<Self, Error> {
-        Self::fory_read(fory, context, is_field)
+        Self::fory_read(context, is_field)
     }
 
     fn fory_read_data_into(
-        fory: &Fory,
         context: &mut ReadContext,
         is_field: bool,
         output: &mut Self,
     ) -> Result<(), Error> {
-        Self::fory_read_into(fory, context, is_field, output)
+        Self::fory_read_into(context, is_field, output)
     }
 
     fn fory_read_type_info(
-        fory: &Fory,
         context: &mut ReadContext,
         is_field: bool,
     ) -> Result<(), Error> {
-        T::fory_read_type_info(fory, context, is_field)
-=======
-    fn fory_read_data(context: &mut ReadContext, is_field: bool) -> Result<Self, Error> {
-        Self::fory_read(context, is_field)
-    }
-
-    fn fory_read_type_info(context: &mut ReadContext, is_field: bool) -> Result<(), Error> {
         T::fory_read_type_info(context, is_field)
->>>>>>> 00b24715
     }
 
     fn fory_reserved_space() -> usize {
@@ -549,9 +537,8 @@
             )),
         }
     }
-<<<<<<< HEAD
-
-    fn fory_read_into(fory: &Fory, context: &mut ReadContext, _is_field: bool, output: &mut Self) -> Result<(), Error> {
+
+    fn fory_read_into(context: &mut ReadContext, _is_field: bool, output: &mut Self) -> Result<(), Error> {
         let ref_flag = context.ref_reader.read_ref_flag(&mut context.reader)?;
 
         match ref_flag {
@@ -562,7 +549,7 @@
             RefFlag::RefValue => {
                 context.inc_depth()?;
                 let mut data = T::fory_default();
-                T::fory_read_data_into(fory, context, _is_field, &mut data)?;
+                T::fory_read_data_into(context, _is_field, &mut data)?;
                 context.dec_depth();
                 let arc = Arc::new(data);
                 let ref_id = context.ref_reader.store_arc_ref(arc);
@@ -596,36 +583,25 @@
     }
 
     fn fory_read_data(
-        fory: &Fory,
         context: &mut ReadContext,
         is_field: bool,
     ) -> Result<Self, Error> {
-        Self::fory_read(fory, context, is_field)
+        Self::fory_read(context, is_field)
     }
 
     fn fory_read_data_into(
-        fory: &Fory,
         context: &mut ReadContext,
         is_field: bool,
         output: &mut Self,
     ) -> Result<(), Error> {
-        Self::fory_read_into(fory, context, is_field, output)
+        Self::fory_read_into(context, is_field, output)
     }
 
     fn fory_read_type_info(
-        fory: &Fory,
         context: &mut ReadContext,
         is_field: bool,
     ) -> Result<(), Error> {
-        T::fory_read_type_info(fory, context, is_field)
-=======
-    fn fory_read_data(context: &mut ReadContext, is_field: bool) -> Result<Self, Error> {
-        Self::fory_read(context, is_field)
-    }
-
-    fn fory_read_type_info(context: &mut ReadContext, is_field: bool) -> Result<(), Error> {
         T::fory_read_type_info(context, is_field)
->>>>>>> 00b24715
     }
 
     fn fory_reserved_space() -> usize {
