// Licensed to the Apache Software Foundation (ASF) under one
// or more contributor license agreements.  See the NOTICE file
// distributed with this work for additional information
// regarding copyright ownership.  The ASF licenses this file
// to you under the Apache License, Version 2.0 (the
// "License"); you may not use this file except in compliance
// with the License.  You may obtain a copy of the License at
//
//   http://www.apache.org/licenses/LICENSE-2.0
//
// Unless required by applicable law or agreed to in writing,
// software distributed under the License is distributed on an
// "AS IS" BASIS, WITHOUT WARRANTIES OR CONDITIONS OF ANY
// KIND, either express or implied.  See the License for the
// specific language governing permissions and limitations
// under the License.

use crate::error::Error;
use crate::meta::{FieldInfo, NAMESPACE_DECODER, TYPE_NAME_DECODER};
use crate::resolver::context::{ReadContext, WriteContext};
use crate::types::{RefFlag, TypeId, PRIMITIVE_TYPES};
use crate::{ensure, TypeResolver};
use std::any::Any;

pub mod any;
mod arc;
mod bool;
mod box_;
pub mod collection;
mod datetime;
pub mod enum_;
mod heap;
mod list;
pub mod map;
mod mutex;
mod number;
mod option;
mod primitive_list;
mod rc;
mod refcell;
mod set;
pub mod skip;
mod string;
pub mod struct_;
pub mod trait_object;
pub mod weak;

#[inline(always)]
pub fn write_ref_info_data<T: Serializer + 'static>(
    record: &T,
    context: &mut WriteContext,
    is_field: bool,
    skip_ref_flag: bool,
    skip_type_info: bool,
) -> Result<(), Error> {
    if record.fory_is_none() {
        context.writer.write_i8(RefFlag::Null as i8);
    } else {
        if !skip_ref_flag {
            context.writer.write_i8(RefFlag::NotNullValue as i8);
        }
        if !skip_type_info {
            T::fory_write_type_info(context, is_field)?;
        }
        record.fory_write_data(context, is_field)?;
    }
    Ok(())
}

#[inline(always)]
pub fn read_ref_info_data<T: Serializer + ForyDefault>(
    context: &mut ReadContext,
    is_field: bool,
    skip_ref_flag: bool,
    skip_type_info: bool,
) -> Result<T, Error> {
    if !skip_ref_flag {
        let ref_flag = context.reader.read_i8()?;
        if ref_flag == RefFlag::Null as i8 {
            Ok(T::fory_default())
        } else if ref_flag == (RefFlag::NotNullValue as i8) {
            if !skip_type_info {
                T::fory_read_type_info(context, is_field)?;
            }
            T::fory_read_data(context, is_field)
        } else if ref_flag == (RefFlag::RefValue as i8) {
            // First time seeing this referenceable object
            if !skip_type_info {
                T::fory_read_type_info(context, is_field)?;
            }
            T::fory_read_data(context, is_field)
        } else if ref_flag == (RefFlag::Ref as i8) {
            // This is a reference to a previously deserialized object
            // For now, just return default - this should be handled by specific types
            Ok(T::fory_default())
        } else {
            unimplemented!("Unknown ref flag: {}", ref_flag)
        }
    } else {
        if !skip_type_info {
            T::fory_read_type_info(context, is_field)?;
        }
        T::fory_read_data(context, is_field)
    }
}

#[inline(always)]
<<<<<<< HEAD
pub fn read_ref_info_data_into<T: Serializer + ForyDefault>(
    fory: &Fory,
    context: &mut ReadContext,
    is_field: bool,
    skip_ref_flag: bool,
    skip_type_info: bool,
    output: &mut T,
) -> Result<(), Error> {
    if !skip_ref_flag {
        let ref_flag = context.reader.read_i8()?;
        if ref_flag == RefFlag::Null as i8 {
            *output = T::fory_default();
            Ok(())
        } else if ref_flag == (RefFlag::NotNullValue as i8) {
            if !skip_type_info {
                T::fory_read_type_info(fory, context, is_field)?;
            }
            T::fory_read_data_into(fory, context, is_field, output)
        } else if ref_flag == (RefFlag::RefValue as i8) {
            // First time seeing this referenceable object
            if !skip_type_info {
                T::fory_read_type_info(fory, context, is_field)?;
            }
            T::fory_read_data_into(fory, context, is_field, output)
        } else if ref_flag == (RefFlag::Ref as i8) {
            // This is a reference to a previously deserialized object
            // For now, just return default - this should be handled by specific types
            *output = T::fory_default();
            Ok(())
        } else {
            unimplemented!("Unknown ref flag: {}", ref_flag)
        }
    } else {
        if !skip_type_info {
            T::fory_read_type_info(fory, context, is_field)?;
        }
        T::fory_read_data_into(fory, context, is_field, output)?;
        Ok(())
    }
}

#[inline(always)]
fn write_type_info<T: Serializer>(
    fory: &Fory,
=======
pub fn write_type_info<T: Serializer>(
>>>>>>> 00b24715
    context: &mut WriteContext,
    is_field: bool,
) -> Result<(), Error> {
    if is_field {
        return Ok(());
    }
    let type_id = T::fory_get_type_id(context.get_type_resolver())?;
    context.writer.write_varuint32(type_id);
    Ok(())
}

#[inline(always)]
pub fn read_type_info<T: Serializer>(
    context: &mut ReadContext,
    is_field: bool,
) -> Result<(), Error> {
    if is_field {
        return Ok(());
    }
    let local_type_id = T::fory_get_type_id(context.get_type_resolver())?;
    let remote_type_id = context.reader.read_varuint32()?;
    ensure!(
        local_type_id == remote_type_id,
        Error::TypeMismatch(local_type_id, remote_type_id)
    );
    Ok(())
}

#[inline(always)]
pub fn get_skip_ref_flag<T: Serializer>(type_resolver: &TypeResolver) -> Result<bool, Error> {
    let elem_type_id = T::fory_get_type_id(type_resolver)?;
    Ok(!T::fory_is_option() && PRIMITIVE_TYPES.contains(&elem_type_id))
}

pub trait ForyDefault: Sized {
    fn fory_default() -> Self;
}

// We can't add blanket impl for all T: Default because it conflicts with other impls.
// For example, upstream crates may add a new impl of trait `std::default::Default` for
// type `std::rc::Rc<(dyn std::any::Any + 'static)>` in future versions.
// impl<T: Default + Sized> ForyDefault for T {
//     fn fory_default() -> Self {
//         Default::default()
//     }
// }

pub trait Serializer: 'static {
    /// Entry point of the serialization.
    fn fory_write(&self, context: &mut WriteContext, is_field: bool) -> Result<(), Error>
    where
        Self: Sized,
    {
        write_ref_info_data(self, context, is_field, false, false)
    }

    fn fory_read(context: &mut ReadContext, is_field: bool) -> Result<Self, Error>
    where
        Self: Sized + ForyDefault,
    {
        read_ref_info_data(context, is_field, false, false)
    }

    fn fory_read_into(fory: &Fory, context: &mut ReadContext, is_field: bool, output: &mut Self) -> Result<(), Error>
    where
        Self: Sized + ForyDefault,
    {
        read_ref_info_data_into(fory, context, is_field, false, false, output)
    }

    fn fory_is_option() -> bool
    where
        Self: Sized,
    {
        false
    }

    fn fory_is_none(&self) -> bool {
        false
    }

    fn fory_is_polymorphic() -> bool
    where
        Self: Sized,
    {
        false
    }

    fn fory_is_shared_ref() -> bool
    where
        Self: Sized,
    {
        false
    }

    fn fory_get_type_id(type_resolver: &TypeResolver) -> Result<u32, Error>
    where
        Self: Sized,
    {
        Ok(type_resolver
            .get_type_info(std::any::TypeId::of::<Self>())?
            .get_type_id())
    }

    fn fory_type_id_dyn(&self, type_resolver: &TypeResolver) -> Result<u32, Error>;

    /// The possible max memory size of the type.
    /// Used to reserve the buffer space to avoid reallocation, which may hurt performance.
    fn fory_reserved_space() -> usize
    where
        Self: Sized,
    {
        0
    }

    fn fory_write_type_info(context: &mut WriteContext, _is_field: bool) -> Result<(), Error>
    where
        Self: Sized,
    {
        // default implementation only for ext/named_ext
        let type_id = Self::fory_get_type_id(context.get_type_resolver())?;
        context.writer.write_varuint32(type_id);
        if type_id & 0xff == TypeId::EXT as u32 {
            return Ok(());
        }
        let rs_type_id = std::any::TypeId::of::<Self>();
        if context.is_share_meta() {
            let meta_index = context.push_meta(rs_type_id)? as u32;
            context.writer.write_varuint32(meta_index);
        } else {
            let type_info = context.get_type_resolver().get_type_info(rs_type_id)?;
            let namespace = type_info.get_namespace().to_owned();
            let type_name = type_info.get_type_name().to_owned();
            context.write_meta_string_bytes(&namespace)?;
            context.write_meta_string_bytes(&type_name)?;
        }
        Ok(())
    }

    fn fory_read_type_info(context: &mut ReadContext, _is_field: bool) -> Result<(), Error>
    where
        Self: Sized,
    {
        // default implementation only for ext/named_ext
        let local_type_id = Self::fory_get_type_id(context.get_type_resolver())?;
        let remote_type_id = context.reader.read_varuint32()?;
        ensure!(
            local_type_id == remote_type_id,
            Error::TypeMismatch(local_type_id, remote_type_id)
        );
        if local_type_id & 0xff == TypeId::EXT as u32 {
            return Ok(());
        }
        if context.is_share_meta() {
            let _meta_index = context.reader.read_varuint32()?;
        } else {
            let _namespace_msb = context.read_meta_string_bytes()?;
            let _type_name_msb = context.read_meta_string_bytes()?;
        }
        Ok(())
    }

    // only used by struct/enum/ext
    fn fory_read_compatible(context: &mut ReadContext) -> Result<Self, Error>
    where
        Self: Sized,
    {
        // default logic only for ext/named_ext
        let remote_type_id = context.reader.read_varuint32()?;
        let local_type_id = Self::fory_get_type_id(context.get_type_resolver())?;
        ensure!(
            local_type_id == remote_type_id,
            Error::TypeMismatch(local_type_id, remote_type_id)
        );
        if local_type_id & 0xff == TypeId::EXT as u32 {
            context
                .get_type_resolver()
                .get_ext_harness(local_type_id)?
                .get_read_data_fn()(context, true)
            .and_then(|b: Box<dyn Any>| {
                b.downcast::<Self>()
                    .map(|boxed_self| *boxed_self)
                    .map_err(|_| Error::TypeError("downcast to Self failed".into()))
            })
        } else {
            let (namespace, type_name) = if context.is_share_meta() {
                let meta_index = context.reader.read_varuint32()?;
                let type_meta = context.get_meta(meta_index as usize);
                (type_meta.get_namespace(), type_meta.get_type_name())
            } else {
                let nsb = context.read_meta_string_bytes()?;
                let tsb = context.read_meta_string_bytes()?;
                let ns = NAMESPACE_DECODER.decode(&nsb.bytes, nsb.encoding)?;
                let ts = TYPE_NAME_DECODER.decode(&tsb.bytes, tsb.encoding)?;
                (ns, ts)
            };
            context
                .get_type_resolver()
                .get_ext_name_harness(&namespace, &type_name)?
                .get_read_data_fn()(context, true)
            .and_then(|b: Box<dyn Any>| {
                b.downcast::<Self>()
                    .map(|boxed_self| *boxed_self)
                    .map_err(|_| Error::TypeError("downcast to Self failed".into()))
            })
        }
    }

    /// Write/Read the data into the buffer. Need to be implemented.
    fn fory_write_data(&self, context: &mut WriteContext, is_field: bool) -> Result<(), Error>;

    fn fory_read_data(context: &mut ReadContext, is_field: bool) -> Result<Self, Error>
    where
        Self: Sized + ForyDefault;

    fn fory_read_data_into(
        fory: &Fory,
        context: &mut ReadContext,
        is_field: bool,
        output: &mut Self,
    ) -> Result<(), Error>
    where Self: Sized + ForyDefault;

    fn fory_concrete_type_id(&self) -> std::any::TypeId {
        std::any::TypeId::of::<Self>()
    }

    fn as_any(&self) -> &dyn Any;
}

pub trait StructSerializer: Serializer + 'static {
    fn fory_fields_info(_: &TypeResolver) -> Result<Vec<FieldInfo>, Error> {
        Ok(Vec::default())
    }

    fn fory_type_index() -> u32 {
        unimplemented!()
    }
    fn fory_actual_type_id(type_id: u32, register_by_name: bool, compatible: bool) -> u32 {
        struct_::actual_type_id(type_id, register_by_name, compatible)
    }

    fn fory_get_sorted_field_names() -> &'static [&'static str] {
        &[]
    }
}<|MERGE_RESOLUTION|>--- conflicted
+++ resolved
@@ -105,9 +105,7 @@
 }
 
 #[inline(always)]
-<<<<<<< HEAD
 pub fn read_ref_info_data_into<T: Serializer + ForyDefault>(
-    fory: &Fory,
     context: &mut ReadContext,
     is_field: bool,
     skip_ref_flag: bool,
@@ -121,15 +119,15 @@
             Ok(())
         } else if ref_flag == (RefFlag::NotNullValue as i8) {
             if !skip_type_info {
-                T::fory_read_type_info(fory, context, is_field)?;
+                T::fory_read_type_info(context, is_field)?;
             }
-            T::fory_read_data_into(fory, context, is_field, output)
+            T::fory_read_data_into(context, is_field, output)
         } else if ref_flag == (RefFlag::RefValue as i8) {
             // First time seeing this referenceable object
             if !skip_type_info {
-                T::fory_read_type_info(fory, context, is_field)?;
+                T::fory_read_type_info(context, is_field)?;
             }
-            T::fory_read_data_into(fory, context, is_field, output)
+            T::fory_read_data_into(context, is_field, output)
         } else if ref_flag == (RefFlag::Ref as i8) {
             // This is a reference to a previously deserialized object
             // For now, just return default - this should be handled by specific types
@@ -140,19 +138,13 @@
         }
     } else {
         if !skip_type_info {
-            T::fory_read_type_info(fory, context, is_field)?;
-        }
-        T::fory_read_data_into(fory, context, is_field, output)?;
-        Ok(())
-    }
-}
-
-#[inline(always)]
-fn write_type_info<T: Serializer>(
-    fory: &Fory,
-=======
+            T::fory_read_type_info(context, is_field)?;
+        }
+        T::fory_read_data_into(context, is_field, output)
+    }
+}
+
 pub fn write_type_info<T: Serializer>(
->>>>>>> 00b24715
     context: &mut WriteContext,
     is_field: bool,
 ) -> Result<(), Error> {
@@ -216,11 +208,11 @@
         read_ref_info_data(context, is_field, false, false)
     }
 
-    fn fory_read_into(fory: &Fory, context: &mut ReadContext, is_field: bool, output: &mut Self) -> Result<(), Error>
+    fn fory_read_into(context: &mut ReadContext, is_field: bool, output: &mut Self) -> Result<(), Error>
     where
         Self: Sized + ForyDefault,
     {
-        read_ref_info_data_into(fory, context, is_field, false, false, output)
+        read_ref_info_data_into(context, is_field, false, false, output)
     }
 
     fn fory_is_option() -> bool
@@ -369,7 +361,6 @@
         Self: Sized + ForyDefault;
 
     fn fory_read_data_into(
-        fory: &Fory,
         context: &mut ReadContext,
         is_field: bool,
         output: &mut Self,
