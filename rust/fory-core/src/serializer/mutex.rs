--- conflicted
+++ resolved
@@ -81,49 +81,37 @@
         Ok(Mutex::new(T::fory_read(context, is_field)?))
     }
 
-<<<<<<< HEAD
-    fn fory_read_into(fory: &Fory, context: &mut ReadContext, is_field: bool, output: &mut Self) -> Result<(), Error> 
+    fn fory_read_into(context: &mut ReadContext, is_field: bool, output: &mut Self) -> Result<(), Error> 
     where
         Self: Sized + ForyDefault,
     {
         let mut inner = output.lock().map_err(|_| Error::InvalidData("Failed to lock Mutex".into()))?;
-        T::fory_read_into(fory, context, is_field, &mut inner)?;
+        T::fory_read_into(context, is_field, &mut inner)?;
         Ok(())
     }
 
     fn fory_read_data(
-        fory: &Fory,
         context: &mut ReadContext,
         is_field: bool,
     ) -> Result<Self, Error> {
-        Ok(Mutex::new(T::fory_read_data(fory, context, is_field)?))
+        Ok(Mutex::new(T::fory_read_data(context, is_field)?))
     }
 
     fn fory_read_data_into(
-        fory: &Fory,
         context: &mut ReadContext,
         is_field: bool,
         output: &mut Self,
     ) -> Result<(), Error> {
         let mut inner = output.lock().map_err(|_| Error::InvalidData("Failed to lock Mutex".into()))?;
-        T::fory_read_data_into(fory, context, is_field, &mut inner)?;
+        T::fory_read_data_into(context, is_field, &mut inner)?;
         Ok(())
     }
 
     fn fory_read_type_info(
-        fory: &Fory,
         context: &mut ReadContext,
         is_field: bool,
     ) -> Result<(), Error> {
-        T::fory_read_type_info(fory, context, is_field)
-=======
-    fn fory_read_data(context: &mut ReadContext, is_field: bool) -> Result<Self, Error> {
-        Ok(Mutex::new(T::fory_read_data(context, is_field)?))
-    }
-
-    fn fory_read_type_info(context: &mut ReadContext, is_field: bool) -> Result<(), Error> {
         T::fory_read_type_info(context, is_field)
->>>>>>> 00b24715
     }
 
     fn fory_get_type_id(type_resolver: &TypeResolver) -> Result<u32, Error> {
