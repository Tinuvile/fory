// Licensed to the Apache Software Foundation (ASF) under one
// or more contributor license agreements.  See the NOTICE file
// distributed with this work for additional information
// regarding copyright ownership.  The ASF licenses this file
// to you under the Apache License, Version 2.0 (the
// "License"); you may not use this file except in compliance
// with the License.  You may obtain a copy of the License at
//
//   http://www.apache.org/licenses/LICENSE-2.0
//
// Unless required by applicable law or agreed to in writing,
// software distributed under the License is distributed on an
// "AS IS" BASIS, WITHOUT WARRANTIES OR CONDITIONS OF ANY
// KIND, either express or implied.  See the License for the
// specific language governing permissions and limitations
// under the License.

use crate::error::Error;
use crate::resolver::context::{ReadContext, WriteContext};
use crate::resolver::type_resolver::TypeResolver;
use crate::serializer::{ForyDefault, Serializer};
use crate::types::RefFlag;
use std::any::Any;
use std::rc::Rc;
use std::sync::Arc;

/// Helper function to serialize a `Box<dyn Any>`
pub fn serialize_any_box(
    any_box: &Box<dyn Any>,
    context: &mut WriteContext,
    is_field: bool,
) -> Result<(), Error> {
    context.writer.write_i8(RefFlag::NotNullValue as i8);

    let concrete_type_id = (**any_box).type_id();
    let harness = context.write_any_typeinfo(concrete_type_id)?;
    let serializer_fn = harness.get_write_data_fn();
    serializer_fn(&**any_box, context, is_field)
}

/// Helper function to deserialize to `Box<dyn Any>`
pub fn deserialize_any_box(context: &mut ReadContext) -> Result<Box<dyn Any>, Error> {
    context.inc_depth()?;
    let ref_flag = context.reader.read_i8()?;
    if ref_flag != RefFlag::NotNullValue as i8 {
        return Err(Error::InvalidRef(
            "Expected NotNullValue for Box<dyn Any>".into(),
        ));
    }
    let harness = context.read_any_typeinfo()?;
    let deserializer_fn = harness.get_read_data_fn();
    let result = deserializer_fn(context, true);
    context.dec_depth();
    result
}

impl ForyDefault for Box<dyn Any> {
    fn fory_default() -> Self {
        Box::new(())
    }
}

impl Serializer for Box<dyn Any> {
    fn fory_write(&self, context: &mut WriteContext, is_field: bool) -> Result<(), Error> {
        serialize_any_box(self, context, is_field)
    }

    fn fory_write_data(&self, context: &mut WriteContext, is_field: bool) -> Result<(), Error> {
        serialize_any_box(self, context, is_field)
    }

    fn fory_read(context: &mut ReadContext, _is_field: bool) -> Result<Self, Error> {
        deserialize_any_box(context)
    }

<<<<<<< HEAD
    fn fory_read_into(fory: &Fory, context: &mut ReadContext, _is_field: bool, output: &mut Self) -> Result<(), Error> {
        let new_value = deserialize_any_box(fory, context)?;
        *output = new_value;
        Ok(())
    }

    fn fory_read_data(
        fory: &Fory,
        context: &mut ReadContext,
        _is_field: bool,
    ) -> Result<Self, Error> {
        deserialize_any_box(fory, context)
    }

    fn fory_read_data_into(
        fory: &Fory,
        context: &mut ReadContext,
        _is_field: bool,
        output: &mut Self,
    ) -> Result<(), Error> {
        let new_value = deserialize_any_box(fory, context)?;
        *output = new_value;
        Ok(())
    }

    fn fory_get_type_id(_fory: &Fory) -> Result<u32, Error> {
=======
    fn fory_read_data(context: &mut ReadContext, _is_field: bool) -> Result<Self, Error> {
        deserialize_any_box(context)
    }

    fn fory_get_type_id(_: &TypeResolver) -> Result<u32, Error> {
>>>>>>> 00b24715
        unreachable!("Box<dyn Any> has no static type ID - use fory_type_id_dyn")
    }

    fn fory_type_id_dyn(&self, type_resolver: &TypeResolver) -> Result<u32, Error> {
        let concrete_type_id = (**self).type_id();
        type_resolver
            .get_fory_type_id(concrete_type_id)
            .ok_or_else(|| Error::TypeError("Type not registered".into()))
    }

    fn fory_is_polymorphic() -> bool {
        true
    }

    fn fory_write_type_info(_context: &mut WriteContext, _is_field: bool) -> Result<(), Error> {
        // Rc<dyn Any> is polymorphic - type info is written per element
        Ok(())
    }

    fn fory_read_type_info(_context: &mut ReadContext, _is_field: bool) -> Result<(), Error> {
        // Rc<dyn Any> is polymorphic - type info is read per element
        Ok(())
    }

    fn as_any(&self) -> &dyn Any {
        &**self
    }
}

impl ForyDefault for Rc<dyn Any> {
    fn fory_default() -> Self {
        Rc::new(())
    }
}

impl Serializer for Rc<dyn Any> {
    fn fory_write(&self, context: &mut WriteContext, is_field: bool) -> Result<(), Error> {
        if !context
            .ref_writer
            .try_write_rc_ref(&mut context.writer, self)
        {
            let concrete_type_id = (**self).type_id();
            let harness = context.write_any_typeinfo(concrete_type_id)?;
            let serializer_fn = harness.get_write_data_fn();
            serializer_fn(&**self, context, is_field)?
        };
        Ok(())
    }

    fn fory_write_data(&self, context: &mut WriteContext, is_field: bool) -> Result<(), Error> {
        self.fory_write(context, is_field)
    }

    fn fory_read(context: &mut ReadContext, _is_field: bool) -> Result<Self, Error> {
        let ref_flag = context.ref_reader.read_ref_flag(&mut context.reader)?;

        match ref_flag {
            RefFlag::Null => Err(Error::InvalidRef("Rc<dyn Any> cannot be null".into())),
            RefFlag::Ref => {
                let ref_id = context.ref_reader.read_ref_id(&mut context.reader)?;
                context
                    .ref_reader
                    .get_rc_ref::<dyn Any>(ref_id)
                    .ok_or_else(|| {
                        Error::InvalidData(
                            format!("Rc<dyn Any> reference {} not found", ref_id).into(),
                        )
                    })
            }
            RefFlag::NotNullValue => {
                context.inc_depth()?;
                let harness = context.read_any_typeinfo()?;
                let deserializer_fn = harness.get_read_data_fn();
                let boxed = deserializer_fn(context, true)?;
                context.dec_depth();
                Ok(Rc::<dyn Any>::from(boxed))
            }
            RefFlag::RefValue => {
                context.inc_depth()?;
                let harness = context.read_any_typeinfo()?;
                let deserializer_fn = harness.get_read_data_fn();
                let boxed = deserializer_fn(context, true)?;
                context.dec_depth();
                let rc: Rc<dyn Any> = Rc::from(boxed);
                context.ref_reader.store_rc_ref(rc.clone());
                Ok(rc)
            }
        }
    }

<<<<<<< HEAD
    fn fory_read_into(fory: &Fory, context: &mut ReadContext, _is_field: bool, output: &mut Self) -> Result<(), Error> {
        let ref_flag = context.ref_reader.read_ref_flag(&mut context.reader)?;

        match ref_flag {
            RefFlag::Null => Err(Error::InvalidRef("Rc<dyn Any> cannot be null".into())),
            RefFlag::Ref => {
                let ref_id = context.ref_reader.read_ref_id(&mut context.reader)?;
                *output = context
                    .ref_reader
                    .get_rc_ref::<dyn Any>(ref_id)
                    .ok_or_else(|| {
                        Error::InvalidData(
                            format!("Rc<dyn Any> reference {} not found", ref_id).into(),
                        )
                    })?;
                Ok(())
            }
            RefFlag::NotNullValue => {
                context.inc_depth()?;
                let harness = context.read_any_typeinfo(fory)?;
                let deserializer_fn = harness.get_read_data_fn();
                let boxed = deserializer_fn(fory, context, true)?;
                context.dec_depth();
                *output = Rc::<dyn Any>::from(boxed);
                Ok(())
            }
            RefFlag::RefValue => {
                context.inc_depth()?;
                let harness = context.read_any_typeinfo(fory)?;
                let deserializer_fn = harness.get_read_data_fn();
                let boxed = deserializer_fn(fory, context, true)?;
                context.dec_depth();
                let rc: Rc<dyn Any> = Rc::from(boxed);
                context.ref_reader.store_rc_ref(rc.clone());
                *output = rc;
                Ok(())
            }
        }
    }

    fn fory_read_data(
        fory: &Fory,
        context: &mut ReadContext,
        is_field: bool,
    ) -> Result<Self, Error> {
        Self::fory_read(fory, context, is_field)
    }

    fn fory_read_data_into(
        fory: &Fory,
        context: &mut ReadContext,
        _is_field: bool,
        output: &mut Self,
    ) -> Result<(), Error> {
        Self::fory_read_into(fory, context, _is_field, output)
    }

    fn fory_get_type_id(_fory: &Fory) -> Result<u32, Error> {
=======
    fn fory_read_data(context: &mut ReadContext, is_field: bool) -> Result<Self, Error> {
        Self::fory_read(context, is_field)
    }

    fn fory_get_type_id(_: &TypeResolver) -> Result<u32, Error> {
>>>>>>> 00b24715
        unreachable!("Rc<dyn Any> has no static type ID - use fory_type_id_dyn")
    }

    fn fory_type_id_dyn(&self, type_resolver: &TypeResolver) -> Result<u32, Error> {
        let concrete_type_id = (**self).type_id();
        type_resolver
            .get_fory_type_id(concrete_type_id)
            .ok_or_else(|| Error::TypeError("Type not registered".into()))
    }

    fn fory_is_polymorphic() -> bool {
        true
    }

    fn fory_write_type_info(_context: &mut WriteContext, _is_field: bool) -> Result<(), Error> {
        // Rc<dyn Any> is polymorphic - type info is written per element
        Ok(())
    }

    fn fory_read_type_info(_context: &mut ReadContext, _is_field: bool) -> Result<(), Error> {
        // Rc<dyn Any> is polymorphic - type info is read per element
        Ok(())
    }

    fn as_any(&self) -> &dyn Any {
        &**self
    }
}

impl ForyDefault for Arc<dyn Any> {
    fn fory_default() -> Self {
        Arc::new(())
    }
}

impl Serializer for Arc<dyn Any> {
    fn fory_write(&self, context: &mut WriteContext, is_field: bool) -> Result<(), Error> {
        if !context
            .ref_writer
            .try_write_arc_ref(&mut context.writer, self)
        {
            let concrete_type_id = (**self).type_id();
            let harness = context.write_any_typeinfo(concrete_type_id)?;
            let serializer_fn = harness.get_write_data_fn();
            serializer_fn(&**self, context, is_field)?;
        }
        Ok(())
    }

    fn fory_write_data(&self, context: &mut WriteContext, is_field: bool) -> Result<(), Error> {
        self.fory_write(context, is_field)
    }

    fn fory_read(context: &mut ReadContext, _is_field: bool) -> Result<Self, Error> {
        let ref_flag = context.ref_reader.read_ref_flag(&mut context.reader)?;

        match ref_flag {
            RefFlag::Null => Err(Error::InvalidRef("Arc<dyn Any> cannot be null".into())),
            RefFlag::Ref => {
                let ref_id = context.ref_reader.read_ref_id(&mut context.reader)?;
                context
                    .ref_reader
                    .get_arc_ref::<dyn Any>(ref_id)
                    .ok_or_else(|| {
                        Error::InvalidData(
                            format!("Arc<dyn Any> reference {} not found", ref_id).into(),
                        )
                    })
            }
            RefFlag::NotNullValue => {
                context.inc_depth()?;
                let harness = context.read_any_typeinfo()?;
                let deserializer_fn = harness.get_read_data_fn();
                let boxed = deserializer_fn(context, true)?;
                context.dec_depth();
                Ok(Arc::<dyn Any>::from(boxed))
            }
            RefFlag::RefValue => {
                context.inc_depth()?;
                let harness = context.read_any_typeinfo()?;
                let deserializer_fn = harness.get_read_data_fn();
                let boxed = deserializer_fn(context, true)?;
                context.dec_depth();
                let arc: Arc<dyn Any> = Arc::from(boxed);
                context.ref_reader.store_arc_ref(arc.clone());
                Ok(arc)
            }
        }
    }

<<<<<<< HEAD
    fn fory_read_into(fory: &Fory, context: &mut ReadContext, _is_field: bool, output: &mut Self) -> Result<(), Error> {
        let ref_flag = context.ref_reader.read_ref_flag(&mut context.reader)?;

        match ref_flag {
            RefFlag::Null => Err(Error::InvalidRef("Arc<dyn Any> cannot be null".into())),
            RefFlag::Ref => {
                let ref_id = context.ref_reader.read_ref_id(&mut context.reader)?;
                *output = context
                    .ref_reader
                    .get_arc_ref::<dyn Any>(ref_id)
                    .ok_or_else(|| {
                        Error::InvalidData(
                            format!("Arc<dyn Any> reference {} not found", ref_id).into(),
                        )
                    })?;
                Ok(())
            }
            RefFlag::NotNullValue => {
                context.inc_depth()?;
                let harness = context.read_any_typeinfo(fory)?;
                let deserializer_fn = harness.get_read_data_fn();
                let boxed = deserializer_fn(fory, context, true)?;
                context.dec_depth();
                *output = Arc::<dyn Any>::from(boxed);
                Ok(())
            }
            RefFlag::RefValue => {
                context.inc_depth()?;
                let harness = context.read_any_typeinfo(fory)?;
                let deserializer_fn = harness.get_read_data_fn();
                let boxed = deserializer_fn(fory, context, true)?;
                context.dec_depth();
                let arc: Arc<dyn Any> = Arc::from(boxed);
                context.ref_reader.store_arc_ref(arc.clone());
                *output = arc;
                Ok(())
            }
        }
    }

    fn fory_read_data(
        fory: &Fory,
        context: &mut ReadContext,
        is_field: bool,
    ) -> Result<Self, Error> {
        Self::fory_read(fory, context, is_field)
    }

    fn fory_read_data_into(
        fory: &Fory,
        context: &mut ReadContext,
        _is_field: bool,
        output: &mut Self,
    ) -> Result<(), Error> {
        Self::fory_read_into(fory, context, _is_field, output)
    }

    fn fory_get_type_id(_fory: &Fory) -> Result<u32, Error> {
=======
    fn fory_read_data(context: &mut ReadContext, is_field: bool) -> Result<Self, Error> {
        Self::fory_read(context, is_field)
    }

    fn fory_get_type_id(_type_resolver: &TypeResolver) -> Result<u32, Error> {
>>>>>>> 00b24715
        unreachable!("Arc<dyn Any> has no static type ID - use fory_type_id_dyn")
    }

    fn fory_type_id_dyn(&self, type_resolver: &TypeResolver) -> Result<u32, Error> {
        let concrete_type_id = (**self).type_id();
        type_resolver
            .get_fory_type_id(concrete_type_id)
            .ok_or_else(|| Error::TypeError("Type not registered".into()))
    }

    fn fory_is_polymorphic() -> bool {
        true
    }

    fn fory_write_type_info(_context: &mut WriteContext, _is_field: bool) -> Result<(), Error> {
        // Arc<dyn Any> is polymorphic - type info is written per element
        Ok(())
    }

    fn fory_read_type_info(_context: &mut ReadContext, _is_field: bool) -> Result<(), Error> {
        // Arc<dyn Any> is polymorphic - type info is read per element
        Ok(())
    }

    fn as_any(&self) -> &dyn Any {
        &**self
    }
}<|MERGE_RESOLUTION|>--- conflicted
+++ resolved
@@ -73,40 +73,30 @@
         deserialize_any_box(context)
     }
 
-<<<<<<< HEAD
-    fn fory_read_into(fory: &Fory, context: &mut ReadContext, _is_field: bool, output: &mut Self) -> Result<(), Error> {
-        let new_value = deserialize_any_box(fory, context)?;
+    fn fory_read_into(context: &mut ReadContext, _is_field: bool, output: &mut Self) -> Result<(), Error> {
+        let new_value = deserialize_any_box(context)?;
         *output = new_value;
         Ok(())
     }
 
     fn fory_read_data(
-        fory: &Fory,
         context: &mut ReadContext,
         _is_field: bool,
     ) -> Result<Self, Error> {
-        deserialize_any_box(fory, context)
+        deserialize_any_box(context)
     }
 
     fn fory_read_data_into(
-        fory: &Fory,
         context: &mut ReadContext,
         _is_field: bool,
         output: &mut Self,
     ) -> Result<(), Error> {
-        let new_value = deserialize_any_box(fory, context)?;
+        let new_value = deserialize_any_box(context)?;
         *output = new_value;
         Ok(())
     }
 
-    fn fory_get_type_id(_fory: &Fory) -> Result<u32, Error> {
-=======
-    fn fory_read_data(context: &mut ReadContext, _is_field: bool) -> Result<Self, Error> {
-        deserialize_any_box(context)
-    }
-
     fn fory_get_type_id(_: &TypeResolver) -> Result<u32, Error> {
->>>>>>> 00b24715
         unreachable!("Box<dyn Any> has no static type ID - use fory_type_id_dyn")
     }
 
@@ -197,8 +187,7 @@
         }
     }
 
-<<<<<<< HEAD
-    fn fory_read_into(fory: &Fory, context: &mut ReadContext, _is_field: bool, output: &mut Self) -> Result<(), Error> {
+    fn fory_read_into(context: &mut ReadContext, _is_field: bool, output: &mut Self) -> Result<(), Error> {
         let ref_flag = context.ref_reader.read_ref_flag(&mut context.reader)?;
 
         match ref_flag {
@@ -217,18 +206,18 @@
             }
             RefFlag::NotNullValue => {
                 context.inc_depth()?;
-                let harness = context.read_any_typeinfo(fory)?;
-                let deserializer_fn = harness.get_read_data_fn();
-                let boxed = deserializer_fn(fory, context, true)?;
+                let harness = context.read_any_typeinfo()?;
+                let deserializer_fn = harness.get_read_data_fn();
+                let boxed = deserializer_fn(context, true)?;
                 context.dec_depth();
                 *output = Rc::<dyn Any>::from(boxed);
                 Ok(())
             }
             RefFlag::RefValue => {
                 context.inc_depth()?;
-                let harness = context.read_any_typeinfo(fory)?;
-                let deserializer_fn = harness.get_read_data_fn();
-                let boxed = deserializer_fn(fory, context, true)?;
+                let harness = context.read_any_typeinfo()?;
+                let deserializer_fn = harness.get_read_data_fn();
+                let boxed = deserializer_fn(context, true)?;
                 context.dec_depth();
                 let rc: Rc<dyn Any> = Rc::from(boxed);
                 context.ref_reader.store_rc_ref(rc.clone());
@@ -239,30 +228,21 @@
     }
 
     fn fory_read_data(
-        fory: &Fory,
         context: &mut ReadContext,
         is_field: bool,
     ) -> Result<Self, Error> {
-        Self::fory_read(fory, context, is_field)
+        Self::fory_read(context, is_field)
     }
 
     fn fory_read_data_into(
-        fory: &Fory,
         context: &mut ReadContext,
         _is_field: bool,
         output: &mut Self,
     ) -> Result<(), Error> {
-        Self::fory_read_into(fory, context, _is_field, output)
-    }
-
-    fn fory_get_type_id(_fory: &Fory) -> Result<u32, Error> {
-=======
-    fn fory_read_data(context: &mut ReadContext, is_field: bool) -> Result<Self, Error> {
-        Self::fory_read(context, is_field)
+        Self::fory_read_into(context, _is_field, output)
     }
 
     fn fory_get_type_id(_: &TypeResolver) -> Result<u32, Error> {
->>>>>>> 00b24715
         unreachable!("Rc<dyn Any> has no static type ID - use fory_type_id_dyn")
     }
 
@@ -353,8 +333,7 @@
         }
     }
 
-<<<<<<< HEAD
-    fn fory_read_into(fory: &Fory, context: &mut ReadContext, _is_field: bool, output: &mut Self) -> Result<(), Error> {
+    fn fory_read_into(context: &mut ReadContext, _is_field: bool, output: &mut Self) -> Result<(), Error> {
         let ref_flag = context.ref_reader.read_ref_flag(&mut context.reader)?;
 
         match ref_flag {
@@ -373,18 +352,18 @@
             }
             RefFlag::NotNullValue => {
                 context.inc_depth()?;
-                let harness = context.read_any_typeinfo(fory)?;
-                let deserializer_fn = harness.get_read_data_fn();
-                let boxed = deserializer_fn(fory, context, true)?;
+                let harness = context.read_any_typeinfo()?;
+                let deserializer_fn = harness.get_read_data_fn();
+                let boxed = deserializer_fn(context, true)?;
                 context.dec_depth();
                 *output = Arc::<dyn Any>::from(boxed);
                 Ok(())
             }
             RefFlag::RefValue => {
                 context.inc_depth()?;
-                let harness = context.read_any_typeinfo(fory)?;
-                let deserializer_fn = harness.get_read_data_fn();
-                let boxed = deserializer_fn(fory, context, true)?;
+                let harness = context.read_any_typeinfo()?;
+                let deserializer_fn = harness.get_read_data_fn();
+                let boxed = deserializer_fn(context, true)?;
                 context.dec_depth();
                 let arc: Arc<dyn Any> = Arc::from(boxed);
                 context.ref_reader.store_arc_ref(arc.clone());
@@ -395,30 +374,21 @@
     }
 
     fn fory_read_data(
-        fory: &Fory,
         context: &mut ReadContext,
         is_field: bool,
     ) -> Result<Self, Error> {
-        Self::fory_read(fory, context, is_field)
+        Self::fory_read(context, is_field)
     }
 
     fn fory_read_data_into(
-        fory: &Fory,
         context: &mut ReadContext,
         _is_field: bool,
         output: &mut Self,
     ) -> Result<(), Error> {
-        Self::fory_read_into(fory, context, _is_field, output)
-    }
-
-    fn fory_get_type_id(_fory: &Fory) -> Result<u32, Error> {
-=======
-    fn fory_read_data(context: &mut ReadContext, is_field: bool) -> Result<Self, Error> {
-        Self::fory_read(context, is_field)
+        Self::fory_read_into(context, _is_field, output)
     }
 
     fn fory_get_type_id(_type_resolver: &TypeResolver) -> Result<u32, Error> {
->>>>>>> 00b24715
         unreachable!("Arc<dyn Any> has no static type ID - use fory_type_id_dyn")
     }
 
